# This workflow will install Python dependencies, run tests, and lint with a variety of Python versions
name: Test

on:
  push:
  pull_request:

jobs:
  build:

    runs-on: ubuntu-latest
    strategy:
      fail-fast: false
      matrix:
        python-version: ["3.9", "3.10", "3.11", "3.12"]

    steps:
    - uses: actions/checkout@v4
    - name: Set up Python ${{ matrix.python-version }}
      uses: actions/setup-python@v4
      with:
        python-version: ${{ matrix.python-version }}
    - name: Install build dependencies
      run: |
        sudo apt-get update
        sudo apt-get install -y cmake g++  # Install CMake and G++    
    - name: Install dependencies
      run: |
        python -m pip install --upgrade pip
        python -m pip install flake8 pytest
        if [ -f requirements.txt ]; then pip install -r requirements.txt; fi
        pip install .
    - name: Lint with flake8
      run: |
        # stop the build if there are Python syntax errors or undefined names
        flake8 . --count --select=E9,F63,F7,F82 --show-source --statistics
    - name: Test with pytest
      run: |
        pip install pytest pytest-cov
        pytest test/basic_test.py test/test_kinship.py --doctest-modules --junitxml=junit/test-results.xml --cov=com --cov-report=xml --cov-report=html
    - name: Upload coverage reports to Codecov
      uses: codecov/codecov-action@v4.0.1
      with:
<<<<<<< HEAD
        token: ${{ secrets.CODECOV_TOKEN }}
=======
        token: ${{ secrets.CODECOV_TOKEN }}
        slug: lineagekit/lineagekit
        files: coverage.xml
>>>>>>> 0f4f5c4e
<|MERGE_RESOLUTION|>--- conflicted
+++ resolved
@@ -38,13 +38,11 @@
       run: |
         pip install pytest pytest-cov
         pytest test/basic_test.py test/test_kinship.py --doctest-modules --junitxml=junit/test-results.xml --cov=com --cov-report=xml --cov-report=html
+    - name: List generated files
+      run: find . -name "*.xml"
     - name: Upload coverage reports to Codecov
       uses: codecov/codecov-action@v4.0.1
       with:
-<<<<<<< HEAD
-        token: ${{ secrets.CODECOV_TOKEN }}
-=======
         token: ${{ secrets.CODECOV_TOKEN }}
         slug: lineagekit/lineagekit
-        files: coverage.xml
->>>>>>> 0f4f5c4e
+        files: coverage.xml