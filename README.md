--- conflicted
+++ resolved
@@ -4,9 +4,6 @@
 ## ISGEN (Dominic's code on importance sampling)
 https://github.com/DomNelson/ISGen
 
-<<<<<<< HEAD
-## genlib (Marie-Hélène Roy-Gagnon's R package). 
-=======
 # Earlier iterations of genealogy alignment project:
 
 Useful data structures built on top of `networkx`:
@@ -20,8 +17,7 @@
 
 https://github.com/ivan-krukov/aligning-genealogies/tree/master/genealogy_aligner
 
-# genlib (Marie-Hélène Roy-Gagnon's R pacakge. 
->>>>>>> abfd66b8
+## genlib (Marie-Hélène Roy-Gagnon's R package). 
 
 ## Andrii's aligner
 
